--- conflicted
+++ resolved
@@ -70,12 +70,9 @@
   std::vector<xbt::Task<void()>> tasks;
 
   std::mutex mutex_;
-<<<<<<< HEAD
   static EngineImpl* instance_;
 
-=======
   std::unique_ptr<void, std::function<int(void*)>> platf_handle_; //!< handle for platform library
->>>>>>> 97b7c2c0
   friend s4u::Engine;
 
 public:
