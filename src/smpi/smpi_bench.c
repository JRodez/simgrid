--- conflicted
+++ resolved
@@ -307,17 +307,13 @@
     data = xbt_new(shared_data_t, 1);
     data->fd = fd;
     data->count = 1;
-<<<<<<< HEAD
     data->loc = loc;
     mem = shm_map(fd, size, data);
     if(shm_unlink(loc) < 0) {
       XBT_WARN("Could not early unlink %s: %s", loc, strerror(errno));
     }
-    xbt_dict_set(allocs, loc, data, &free);
+    xbt_dict_set(allocs, loc, data, NULL);
     XBT_DEBUG("Mapping %s at %p through %d", loc, mem, fd);
-=======
-    xbt_dict_set(allocs, loc, data, NULL);
->>>>>>> d7de2f8e
   } else {
     mem = shm_map(data->fd, size, data);
     data->count++;
