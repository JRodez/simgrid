--- conflicted
+++ resolved
@@ -589,7 +589,6 @@
       }
 
       MC_SET_RAW_MEM;
-<<<<<<< HEAD
 
       if(_sg_mc_comms_determinism){
         if(!initial_state_safety->initial_communications_pattern_done){
@@ -599,24 +598,9 @@
             //print_communications_pattern(communications_pattern);
             deterministic_pattern(initial_communications_pattern, communications_pattern);
           }
-=======
-      if(0) {
-      if(!initial_state_safety->initial_communications_pattern_done){
-        print_communications_pattern(initial_communications_pattern);
-      }else{
-        if(interleave_size == 0){ /* if (interleave_size > 0), process interleaved but not enabled => "incorrect" path, determinism not evaluated */
-          print_communications_pattern(communications_pattern);
-          deterministic_pattern(initial_communications_pattern, communications_pattern);
->>>>>>> 3f3d8226
         }
         initial_state_safety->initial_communications_pattern_done = 1;
       }
-<<<<<<< HEAD
-=======
-      initial_state_safety->initial_communications_pattern_done = 1;
-      }
-      MC_UNSET_RAW_MEM;
->>>>>>> 3f3d8226
 
       /* Trash the current state, no longer needed */
       xbt_fifo_shift(mc_stack_safety);
@@ -710,18 +694,11 @@
           break;
         } else {
           req = MC_state_get_internal_request(state);
-<<<<<<< HEAD
           if(_sg_mc_comms_determinism){
             if(req->call == SIMCALL_COMM_ISEND || req->call == SIMCALL_COMM_IRECV){
               if(!xbt_dynar_is_empty(communications_pattern))
                 xbt_dynar_remove_at(communications_pattern, xbt_dynar_length(communications_pattern) - 1, NULL);
             }
-=======
-          if(req->call == SIMCALL_COMM_ISEND || req->call == SIMCALL_COMM_IRECV){
-            // fprintf(stderr, "Remove state with isend or irecv\n");
-            if(!xbt_dynar_is_empty(communications_pattern))
-              xbt_dynar_remove_at(communications_pattern, xbt_dynar_length(communications_pattern) - 1, NULL);
->>>>>>> 3f3d8226
           }
           XBT_DEBUG("Delete state %d at depth %d", state->num, xbt_fifo_size(mc_stack_safety) + 1); 
           MC_state_delete(state);
