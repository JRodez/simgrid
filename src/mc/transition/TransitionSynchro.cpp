/* Copyright (c) 2015-2024. The SimGrid Team. All rights reserved.          */

/* This program is free software; you can redistribute it and/or modify it
 * under the terms of the license (GNU LGPL) which comes with this package. */

#include "src/mc/transition/TransitionSynchro.hpp"
#include "src/mc/mc_forward.hpp"
#include "src/mc/transition/TransitionObjectAccess.hpp"
#include "xbt/asserts.h"
#include "xbt/ex.h"
#include "xbt/string.hpp"

#include <inttypes.h>
#include <sstream>

XBT_LOG_NEW_DEFAULT_SUBCATEGORY(mc_trans_synchro, mc_transition, "Logging specific to MC synchronization transitions");

namespace simgrid::mc {

std::string BarrierTransition::to_string(bool verbose) const
{
  return xbt::string_printf("%s(barrier: %u)", Transition::to_c_str(type_), bar_);
}
BarrierTransition::BarrierTransition(aid_t issuer, int times_considered, Type type, std::stringstream& stream)
    : Transition(type, issuer, times_considered)
{
  xbt_assert(stream >> bar_);
}
bool BarrierTransition::depends(const Transition* o) const
{
  if (o->type_ < type_)
    return o->depends(this);

  // Actions executed by the same actor are always dependent
  if (o->aid_ == aid_)
    return true;

  if (const auto* other = dynamic_cast<const BarrierTransition*>(o)) {
    if (bar_ != other->bar_)
      return false;

    // LOCK indep LOCK: requests are not ordered in a barrier
    if (type_ == Type::BARRIER_ASYNC_LOCK && other->type_ == Type::BARRIER_ASYNC_LOCK)
      return false;

    // WAIT indep WAIT: requests are not ordered
    if (type_ == Type::BARRIER_WAIT && other->type_ == Type::BARRIER_WAIT)
      return false;

    return true; // LOCK/WAIT is dependent because lock may enable wait
  }

  return false; // barriers are INDEP with non-barrier transitions
}
bool BarrierTransition::reversible_race(const Transition* other) const
{
  switch (type_) {
    case Type::BARRIER_ASYNC_LOCK:
      return true; // BarrierAsyncLock is always enabled
    case Type::BARRIER_WAIT:
      // If the other event is a barrier lock event, then we are not reversible;
      // otherwise we are reversible.
      return other->type_ != Transition::Type::BARRIER_ASYNC_LOCK;
    default:
      xbt_die("Unexpected transition type %s", to_c_str(type_));
  }
}

std::string MutexTransition::to_string(bool verbose) const
{
  return xbt::string_printf("%s(mutex: %" PRIxPTR ", owner: %ld)", Transition::to_c_str(type_), mutex_, owner_);
}

MutexTransition::MutexTransition(aid_t issuer, int times_considered, Type type, std::stringstream& stream)
    : Transition(type, issuer, times_considered)
{
  xbt_assert(stream >> mutex_ >> owner_);
}

bool MutexTransition::depends(const Transition* o) const
{
  if (o->type_ < type_)
    return o->depends(this);

  // Actions executed by the same actor are always dependent
  if (o->aid_ == aid_)
    return true;

  // type_ <= other->type_ in  MUTEX_LOCK, MUTEX_TEST, MUTEX_TRYLOCK, MUTEX_UNLOCK, MUTEX_WAIT,

  // Theorem 4.4.11: LOCK indep TEST/WAIT.
  //  If both enabled, the result does not depend on their order. If WAIT is not enabled, LOCK won't enable it.
  if (type_ == Type::MUTEX_ASYNC_LOCK && (o->type_ == Type::MUTEX_TEST || o->type_ == Type::MUTEX_WAIT))
    return false;

  // Theorem 4.4.8: LOCK indep UNLOCK.
  //  pop_front and push_back are independent.
  if (type_ == Type::MUTEX_ASYNC_LOCK && o->type_ == Type::MUTEX_UNLOCK)
    return false;

  // Theorem 4.4.9: LOCK indep UNLOCK.
  //  any combination of wait and test is indenpendent.
  if ((type_ == Type::MUTEX_WAIT || type_ == Type::MUTEX_TEST) &&
      (o->type_ == Type::MUTEX_WAIT || o->type_ == Type::MUTEX_TEST))
    return false;

  // TEST is a pure function; TEST/WAIT won't change the owner; TRYLOCK will always fail if TEST is enabled (because a
  // request is queued)
  if (type_ == Type::MUTEX_TEST &&
      (o->type_ == Type::MUTEX_TEST || o->type_ == Type::MUTEX_TRYLOCK || o->type_ == Type::MUTEX_WAIT))
    return false;

  // TRYLOCK will always fail if TEST is enabled (because a request is queued), and may not overpass the WAITed
  // request in the queue
  if (type_ == Type::MUTEX_TRYLOCK && o->type_ == Type::MUTEX_WAIT)
    return false;

  // We are not considering the contextual dependency saying that UNLOCK is indep with WAIT/TEST
  // iff wait/test are not first in the waiting queue, because the other WAIT are not enabled anyway so this optim is
  // useless

<<<<<<< HEAD
    // two unlock can never occur in the same state, or after one another. Hence, the independency is true by
    // verifying a forall on an empty set.
    if (type_ == Type::MUTEX_UNLOCK && other->type_ == Type::MUTEX_UNLOCK)
      return false;

    // FIXME: UNLOCK indep WAIT/TEST iff wait/test are not first in the waiting queue
    return true;
  }
=======
  // Theorem 4.4.7: Any pair of synchronization actions of distinct actors concerning distinct mutexes are independent
  // Since it's the last rule in this file, we can use the contrapositive version of the theorem
  if (o->type_ == Type::MUTEX_ASYNC_LOCK || o->type_ == Type::MUTEX_TEST || o->type_ == Type::MUTEX_TRYLOCK ||
      o->type_ == Type::MUTEX_UNLOCK || o->type_ == Type::MUTEX_WAIT)
    return (mutex_ == static_cast<const MutexTransition*>(o)->mutex_);
>>>>>>> b10db4dc

  return false; // mutexes are INDEP with non-mutex transitions
}

bool MutexTransition::can_be_co_enabled(const Transition* o) const
{
  if (o->type_ < type_)
    return o->depends(this);

  // Transition executed by the same actor can never be co-enabled
  if (o->aid_ == aid_)
    return false;

  // type_ <= other->type_ in  MUTEX_LOCK, MUTEX_TEST, MUTEX_TRYLOCK, MUTEX_UNLOCK, MUTEX_WAIT,

  if (o->type_ == Type::MUTEX_ASYNC_LOCK || o->type_ == Type::MUTEX_TEST || o->type_ == Type::MUTEX_TRYLOCK ||
      o->type_ == Type::MUTEX_UNLOCK || o->type_ == Type::MUTEX_WAIT) {

    // No interaction between two different mutexes
    if (mutex_ != static_cast<const MutexTransition*>(o)->mutex_)
      return true;

  } // mutex transition

    // If someone can unlock, that someon has the mutex. Hence, nobody can wait on it
  if (type_ == Type::MUTEX_UNLOCK && o->type_ == Type::MUTEX_WAIT)
    return false;

  // If someone can wait, that someon has the mutex. Hence, nobody else can wait on it
  if (type_ == Type::MUTEX_WAIT && o->type_ == Type::MUTEX_WAIT)
    return false;

  return true; // mutexes are INDEP with non-mutex transitions
}

<<<<<<< HEAD
  bool SemaphoreTransition::reversible_race(const Transition* other) const
  {
    switch (type_) {
      case Type::SEM_ASYNC_LOCK:
        return true; // SemAsyncLock is always enabled
      case Type::SEM_UNLOCK:
        return true; // SemUnlock is always enabled
      case Type::SEM_WAIT:
        if (other->type_ == Transition::Type::SEM_UNLOCK &&
            static_cast<const SemaphoreTransition*>(other)->get_capacity() <= 1) {
          return false;
        }
        return true;
      default:
        xbt_die("Unexpected transition type %s", to_c_str(type_));
    }
=======
bool SemaphoreTransition::reversible_race(const Transition* other) const
{
  switch (type_) {
    case Type::SEM_ASYNC_LOCK:
      return true; // SemAsyncLock is always enabled
    case Type::SEM_UNLOCK:
      return true; // SemUnlock is always enabled
    case Type::SEM_WAIT:
      if (other->type_ == Transition::Type::SEM_UNLOCK &&
          static_cast<const SemaphoreTransition*>(other)->get_capacity() <= 1) {
        return false;
      }
      xbt_die("SEM_WAIT that is dependent with a SEM_UNLOCK should not be reversible. FixMe");
      return true;
    default:
      xbt_die("Unexpected transition type %s", to_c_str(type_));
>>>>>>> b10db4dc
  }
}

std::string SemaphoreTransition::to_string(bool verbose) const
{
  if (type_ == Type::SEM_ASYNC_LOCK || type_ == Type::SEM_UNLOCK)
    return xbt::string_printf("%s(semaphore: %u, capacity: %u)", Transition::to_c_str(type_), sem_, capacity_);
  if (type_ == Type::SEM_WAIT)
    return xbt::string_printf("%s(semaphore: %u, capacity: %u, granted: %s)", Transition::to_c_str(type_), sem_,
                              capacity_, granted_ ? "yes" : "no");
  THROW_IMPOSSIBLE;
}
SemaphoreTransition::SemaphoreTransition(aid_t issuer, int times_considered, Type type, std::stringstream& stream)
    : Transition(type, issuer, times_considered)
{
  xbt_assert(stream >> sem_ >> granted_ >> capacity_);
}
bool SemaphoreTransition::depends(const Transition* o) const
{
  if (o->type_ < type_)
    return o->depends(this);

  // Actions executed by the same actor are always dependent
  if (o->aid_ == aid_)
    return true;

  // LOCK indep UNLOCK: pop_front and push_back are independent.
  if (type_ == Type::SEM_ASYNC_LOCK && o->type_ == Type::SEM_UNLOCK)
    return false;

  // LOCK indep WAIT: If both enabled, ordering has no impact on the result. If WAIT is not enabled, LOCK won't enable
  // it.
  if (type_ == Type::SEM_ASYNC_LOCK && o->type_ == Type::SEM_WAIT)
    return false;

  // UNLOCK indep UNLOCK: ordering of two pop_front has no impact
  if (type_ == Type::SEM_UNLOCK && o->type_ == Type::SEM_UNLOCK)
    return false;

  // UNLOCK indep with a WAIT if the semaphore had enought capacity anyway
  if (type_ == Type::SEM_UNLOCK && capacity_ > 1 && o->type_ == Type::SEM_WAIT)
    return false;

<<<<<<< HEAD
    // WAIT indep WAIT:
    // if both enabled (may happen in the initial value is sufficient), the ordering has no impact on the result.
    // If only one enabled, the other won't be enabled by the first one.
    // If none enabled, well, nothing will change.
    if (type_ == Type::SEM_WAIT && other->type_ == Type::SEM_WAIT)
=======
  // WAIT indep WAIT:
  // if both enabled (may happen in the initial value is sufficient), the ordering has no impact on the result.
  // If only one enabled, the other won't be enabled by the first one.
  // If none enabled, well, nothing will change.
  if (type_ == Type::SEM_WAIT && o->type_ == Type::SEM_WAIT)
    return false;

  if (o->type_ == Type::SEM_ASYNC_LOCK || o->type_ == Type::SEM_UNLOCK || o->type_ == Type::SEM_WAIT) {
    if (sem_ != static_cast<const SemaphoreTransition*>(o)->sem_)
>>>>>>> b10db4dc
      return false;

    return true; // Other semaphore cases are dependent
  }

  return false; // semaphores are INDEP with non-semaphore transitions
}

bool MutexTransition::reversible_race(const Transition* other) const
{
  switch (type_) {
    case Type::MUTEX_ASYNC_LOCK:
      return true; // MutexAsyncLock is always enabled
    case Type::MUTEX_TEST:
      return true; // MutexTest is always enabled
    case Type::MUTEX_TRYLOCK:
      return true; // MutexTrylock is always enabled
    case Type::MUTEX_UNLOCK:
      return true; // MutexUnlock is always enabled

    case Type::MUTEX_WAIT:
      // Only an Unlock can be dependent with a Wait
      // and in this case, that Unlock enabled the wait
      // Not reversible
      return false;
    default:
      xbt_die("Unexpected transition type %s", to_c_str(type_));
  }
}

} // namespace simgrid::mc<|MERGE_RESOLUTION|>--- conflicted
+++ resolved
@@ -119,24 +119,18 @@
   // iff wait/test are not first in the waiting queue, because the other WAIT are not enabled anyway so this optim is
   // useless
 
-<<<<<<< HEAD
-    // two unlock can never occur in the same state, or after one another. Hence, the independency is true by
-    // verifying a forall on an empty set.
-    if (type_ == Type::MUTEX_UNLOCK && other->type_ == Type::MUTEX_UNLOCK)
-      return false;
-
-    // FIXME: UNLOCK indep WAIT/TEST iff wait/test are not first in the waiting queue
-    return true;
-  }
-=======
+  // two unlock can never occur in the same state, or after one another. Hence, the independency is true by
+  // verifying a forall on an empty set.
+  if (type_ == Type::MUTEX_UNLOCK && o->type_ == Type::MUTEX_UNLOCK)
+    return false;
+
   // Theorem 4.4.7: Any pair of synchronization actions of distinct actors concerning distinct mutexes are independent
   // Since it's the last rule in this file, we can use the contrapositive version of the theorem
   if (o->type_ == Type::MUTEX_ASYNC_LOCK || o->type_ == Type::MUTEX_TEST || o->type_ == Type::MUTEX_TRYLOCK ||
       o->type_ == Type::MUTEX_UNLOCK || o->type_ == Type::MUTEX_WAIT)
     return (mutex_ == static_cast<const MutexTransition*>(o)->mutex_);
->>>>>>> b10db4dc
-
-  return false; // mutexes are INDEP with non-mutex transitions
+
+  return false;
 }
 
 bool MutexTransition::can_be_co_enabled(const Transition* o) const
@@ -170,24 +164,6 @@
   return true; // mutexes are INDEP with non-mutex transitions
 }
 
-<<<<<<< HEAD
-  bool SemaphoreTransition::reversible_race(const Transition* other) const
-  {
-    switch (type_) {
-      case Type::SEM_ASYNC_LOCK:
-        return true; // SemAsyncLock is always enabled
-      case Type::SEM_UNLOCK:
-        return true; // SemUnlock is always enabled
-      case Type::SEM_WAIT:
-        if (other->type_ == Transition::Type::SEM_UNLOCK &&
-            static_cast<const SemaphoreTransition*>(other)->get_capacity() <= 1) {
-          return false;
-        }
-        return true;
-      default:
-        xbt_die("Unexpected transition type %s", to_c_str(type_));
-    }
-=======
 bool SemaphoreTransition::reversible_race(const Transition* other) const
 {
   switch (type_) {
@@ -200,11 +176,9 @@
           static_cast<const SemaphoreTransition*>(other)->get_capacity() <= 1) {
         return false;
       }
-      xbt_die("SEM_WAIT that is dependent with a SEM_UNLOCK should not be reversible. FixMe");
       return true;
     default:
       xbt_die("Unexpected transition type %s", to_c_str(type_));
->>>>>>> b10db4dc
   }
 }
 
@@ -244,17 +218,6 @@
   if (type_ == Type::SEM_UNLOCK && o->type_ == Type::SEM_UNLOCK)
     return false;
 
-  // UNLOCK indep with a WAIT if the semaphore had enought capacity anyway
-  if (type_ == Type::SEM_UNLOCK && capacity_ > 1 && o->type_ == Type::SEM_WAIT)
-    return false;
-
-<<<<<<< HEAD
-    // WAIT indep WAIT:
-    // if both enabled (may happen in the initial value is sufficient), the ordering has no impact on the result.
-    // If only one enabled, the other won't be enabled by the first one.
-    // If none enabled, well, nothing will change.
-    if (type_ == Type::SEM_WAIT && other->type_ == Type::SEM_WAIT)
-=======
   // WAIT indep WAIT:
   // if both enabled (may happen in the initial value is sufficient), the ordering has no impact on the result.
   // If only one enabled, the other won't be enabled by the first one.
@@ -263,11 +226,7 @@
     return false;
 
   if (o->type_ == Type::SEM_ASYNC_LOCK || o->type_ == Type::SEM_UNLOCK || o->type_ == Type::SEM_WAIT) {
-    if (sem_ != static_cast<const SemaphoreTransition*>(o)->sem_)
->>>>>>> b10db4dc
-      return false;
-
-    return true; // Other semaphore cases are dependent
+    return sem_ == static_cast<const SemaphoreTransition*>(o)->sem_;
   }
 
   return false; // semaphores are INDEP with non-semaphore transitions
