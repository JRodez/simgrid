--- conflicted
+++ resolved
@@ -75,14 +75,7 @@
     
 Transition* State::get_transition() const
 {
-<<<<<<< HEAD
-    if (transition_ == nullptr) {
-        return default_transition.get();
-    }
-    return transition_;
-=======
   return transition_;
->>>>>>> 61b7c446
 }
 
 aid_t State::next_transition() const
