/* Copyright (c) 2010-2016. The SimGrid Team.
 * All rights reserved.                                                     */

/* This program is free software; you can redistribute it and/or modify it
 * under the terms of the license (GNU LGPL) which comes with this package. */

#include "src/instr/instr_private.h"
#include "src/instr/instr_smpi.h"
#include "src/smpi/private.hpp"
#include "typeinfo"
#include "xbt/virtu.h" /* sg_cmdline */
#include "simgrid/sg_config.h"

#include <sstream>
#include <vector>
#include <iomanip> /** std::setprecision **/
#include <sys/stat.h>
#ifdef WIN32
#include <direct.h> // _mkdir
#endif

XBT_LOG_NEW_DEFAULT_SUBCATEGORY(instr_paje_trace, instr, "tracing event system");

extern s_instr_trace_writer_t active_writer;

static std::stringstream stream;
FILE *tracing_file = nullptr;

static xbt_dict_t tracing_files = nullptr; // TI specific
static double prefix=0.0; // TI specific


void print_NULL(PajeEvent* event){}

/* The active set of functions for the selected trace format
 * By default, they all do nothing, hence the print_NULL to avoid segfaults */

s_instr_trace_writer_t active_writer = {&print_NULL, &print_NULL, &print_NULL, &print_NULL, &print_NULL, &print_NULL,
                                        &print_NULL, &print_NULL, &print_NULL, &print_NULL, &print_NULL, &print_NULL,
                                        &print_NULL, &print_NULL, &print_NULL, &print_NULL, &print_NULL, &print_NULL};

std::vector<PajeEvent*> buffer;
void buffer_debug(std::vector<PajeEvent*> *buf);

void dump_comment (const char *comment)
{
  if (not strlen(comment))
    return;
  fprintf (tracing_file, "# %s\n", comment);
}

void dump_comment_file (const char *filename)
{
  if (not strlen(filename))
    return;
  FILE *file = fopen (filename, "r");
  if (not file) {
    THROWF (system_error, 1, "Comment file %s could not be opened for reading.", filename);
  }
  while (not feof(file)) {
    char c;
    c = fgetc(file);
    if (feof(file)) break;
    fprintf (tracing_file, "# ");
    while (c != '\n'){
      fprintf (tracing_file, "%c", c);
      c = fgetc(file);
      if (feof(file)) break;
    }
    fprintf (tracing_file, "\n");
  }
  fclose(file);
}

double TRACE_last_timestamp_to_dump = 0;
//dumps the trace file until the timestamp TRACE_last_timestamp_to_dump
void TRACE_paje_dump_buffer (int force)
{
  if (not TRACE_is_enabled())
    return;
  XBT_DEBUG("%s: dump until %f. starts", __FUNCTION__, TRACE_last_timestamp_to_dump);
  if (force){
    for (auto event : buffer){
      event->print();
      delete event;
    }
    buffer.clear();
  }else{
    std::vector<PajeEvent*>::iterator i = buffer.begin();
    for (auto event :buffer){
      double head_timestamp = event->timestamp;
      if (head_timestamp > TRACE_last_timestamp_to_dump)
        break;
      event->print();
      delete event;
      ++i;
    }
    buffer.erase(buffer.begin(), i);
  }
  XBT_DEBUG("%s: ends", __FUNCTION__);
}

void buffer_debug(std::vector<PajeEvent*> *buf);
void buffer_debug(std::vector<PajeEvent*> *buf) {
  return;
  XBT_DEBUG(">>>>>> Dump the state of the buffer. %zu events", buf->size());
  for (auto event :*buf){
    event->print();
    XBT_DEBUG("%p %s", event, stream.str().c_str());
    stream.str("");
    stream.clear();
  }
  XBT_DEBUG("<<<<<<");
}

static void print_row() {
  stream << std::endl;
  fprintf(tracing_file, "%s", stream.str().c_str());
  XBT_DEBUG("Dump %s", stream.str().c_str());
  stream.str("");
  stream.clear();
}

static void print_timestamp(PajeEvent* event) {
  stream << " ";
  /* prevent 0.0000 in the trace - this was the behavior before the transition to c++ */
  if (event->timestamp < 1e-12)
    stream << 0;
  else 
    stream << event->timestamp;
}  

/* internal do the instrumentation module */
static void insert_into_buffer (PajeEvent* tbi)
{
  if (TRACE_buffer() == 0){
    tbi->print ();
    delete tbi;
    return;
  }
  buffer_debug(&buffer);

  XBT_DEBUG("%s: insert event_type=%d, timestamp=%f, buffersize=%zu)",
      __FUNCTION__, (int)tbi->event_type, tbi->timestamp, buffer.size());
  std::vector<PajeEvent*>::reverse_iterator i;
  for (i = buffer.rbegin(); i != buffer.rend(); ++i) {
    PajeEvent* e1 = *i;
    XBT_DEBUG("compare to %p is of type %d; timestamp:%f", e1,
        (int)e1->event_type, e1->timestamp);
    if (e1->timestamp <= tbi->timestamp)
      break;
  }
  if (i == buffer.rend())
    XBT_DEBUG("%s: inserted at beginning", __FUNCTION__);
  else if (i == buffer.rbegin())
    XBT_DEBUG("%s: inserted at end", __FUNCTION__);
  else
    XBT_DEBUG("%s: inserted at pos= %zd from its end", __FUNCTION__,
        std::distance(buffer.rbegin(),i));
  buffer.insert(i.base(), tbi);

  buffer_debug(&buffer);
}

PajeEvent:: ~PajeEvent()
{
  XBT_DEBUG("%s not implemented for %p: event_type=%d, timestamp=%f", __FUNCTION__,
      this, (int)event_type, timestamp);
//  xbt_backtrace_display_current();

 /* switch (event->event_type){
  case PAJE_StartLink:
    xbt_free (((startLink_t)(event->data))->value);
    xbt_free (((startLink_t)(event->data))->key);
    break;
  case PAJE_EndLink:
    xbt_free (((endLink_t)(event->data))->value);
    xbt_free (((endLink_t)(event->data))->key);
    break;
  default:
    break;
  }*/
}

void TRACE_paje_start() {
  char *filename = TRACE_get_filename();
  tracing_file = fopen(filename, "w");
  if (tracing_file == nullptr){
    THROWF (system_error, 1, "Tracefile %s could not be opened for writing.", filename);
  }

  XBT_DEBUG("Filename %s is open for writing", filename);

  /* output generator version */
  fprintf (tracing_file, "#This file was generated using SimGrid-%d.%d.%d\n",
           SIMGRID_VERSION_MAJOR, SIMGRID_VERSION_MINOR, SIMGRID_VERSION_PATCH);
  fprintf (tracing_file, "#[");
  unsigned int cpt;
  char *str;
  xbt_dynar_foreach (xbt_cmdline, cpt, str){
    fprintf(tracing_file, "%s ",str);
  }
  fprintf (tracing_file, "]\n");

  /* output one line comment */
  dump_comment (TRACE_get_comment());

  /* output comment file */
  dump_comment_file (TRACE_get_comment_file());

  /* output header */
  TRACE_header(TRACE_basic(),TRACE_display_sizes());
}

void TRACE_paje_end() {
  fclose(tracing_file);
  char *filename = TRACE_get_filename();
  XBT_DEBUG("Filename %s is closed", filename);
}

DefineContainerEvent::DefineContainerEvent(type_t type)
{

  event_type                            = PAJE_DefineContainerType;
  timestamp                             = 0;
  this->type = type;
  XBT_DEBUG("%s: event_type=%d", __FUNCTION__, (int)event_type);
  //print it
  print ();
	delete this;
}

void DefineContainerEvent::print() {
<<<<<<< HEAD
	if (instr_fmt_type == instr_fmt_paje) {
		XBT_DEBUG("%s: event_type=%d, timestamp=%.*f", __FUNCTION__, (int)event_type, TRACE_precision(), timestamp);
		stream << std::fixed << std::setprecision(TRACE_precision());
		stream << (int)this->event_type;
		stream << " " << type->id
				<< " " << type->father->id
				<< " " << type->name;
		print_row();
	} else if (instr_fmt_type == instr_fmt_TI) {
		/* Nothing to do */
	} else {
		THROW_IMPOSSIBLE;
	}
=======
  if (instr_fmt_type == instr_fmt_paje) {
    XBT_DEBUG("%s: event_type=%d, timestamp=%.*f", __FUNCTION__, (int)event_type, TRACE_precision(), timestamp);
    stream << std::fixed << std::setprecision(TRACE_precision());
    stream << (int)this->event_type;
    stream << " " << type->id << " " << type->father->id << " " << type->name;
    print_row();
  } else if (instr_fmt_type == instr_fmt_TI) {
    /* Nothing to do */
  } else {
    THROW_IMPOSSIBLE;
  }
>>>>>>> 3d0de692
}


DefineVariableTypeEvent::DefineVariableTypeEvent(type_t type)
{
  this->event_type                           = PAJE_DefineVariableType;
  this->timestamp                            = 0;
  this->type = type;

  XBT_DEBUG("%s: event_type=%d", __FUNCTION__, (int)event_type);

  //print it
  print ();
	delete this;
}

void DefineVariableTypeEvent::print() {
  if (instr_fmt_type == instr_fmt_paje) {
    XBT_DEBUG("%s: event_type=%d, timestamp=%.*f", __FUNCTION__, (int)event_type, TRACE_precision(), timestamp);
    stream << std::fixed << std::setprecision(TRACE_precision());
    stream << (int)this->event_type;
    stream << " " << type->id << " " << type->father->id << " " << type->name;
    if (type->color)
      stream << " \"" << type->color << "\"";
    print_row();
  } else if (instr_fmt_type == instr_fmt_TI) {
    /* Nothing to do */
  } else {
    THROW_IMPOSSIBLE;
  }
}

DefineStateTypeEvent::DefineStateTypeEvent(type_t type)
{
  this->event_type                        = PAJE_DefineStateType;
  this->timestamp                         = 0;
  this->type = type;

  XBT_DEBUG("%s: event_type=%d", __FUNCTION__, (int)event_type);

  //print it
  print();
	delete this;
}


DefineEventTypeEvent::DefineEventTypeEvent(type_t type)
{
  this->event_type                        = PAJE_DefineEventType;
  this->timestamp                         = 0;
  this->type = type;

  XBT_DEBUG("%s: event_type=%d", __FUNCTION__, (int)event_type);

  //print it
  print();
}


void DefineStateTypeEvent::print() {
  if (instr_fmt_type == instr_fmt_paje) {
    XBT_DEBUG("%s: event_type=%d, timestamp=%.*f", __FUNCTION__, (int)event_type, TRACE_precision(), timestamp);
    stream << std::fixed << std::setprecision(TRACE_precision());
    stream << (int)this->event_type;
    stream << " " << type->id << " " << type->father->id << " " << type->name;
    print_row();
  } else if (instr_fmt_type == instr_fmt_TI) {
    /* Nothing to do */
  } else {
    THROW_IMPOSSIBLE;
  }
}

void DefineEventTypeEvent::print() {
  if (instr_fmt_type == instr_fmt_paje) {
    XBT_DEBUG("%s: event_type=%d, timestamp=%.*f", __FUNCTION__, (int)event_type, TRACE_precision(), timestamp);
    stream << std::fixed << std::setprecision(TRACE_precision());
    stream << (int)this->event_type;
    stream << " " << type->id << " " << type->father->id << " " << type->name;
    print_row();
  } else if (instr_fmt_type == instr_fmt_TI) {
    /* Nothing to do */
  } else {
    THROW_IMPOSSIBLE;
  }
}

DefineLinkTypeEvent::DefineLinkTypeEvent(type_t type, type_t source, type_t dest)
{
  this->event_type                         = PAJE_DefineLinkType;
  this->timestamp                          = 0;
  this->type   = type;
  this->source = source;
  this->dest   = dest;

  XBT_DEBUG("%s: event_type=%d", __FUNCTION__, (int)event_type);

  //print it
  print();
	delete this;
}

void DefineLinkTypeEvent::print() {
  if (instr_fmt_type == instr_fmt_paje) {
    XBT_DEBUG("%s: event_type=%d, timestamp=%.*f", __FUNCTION__, (int)event_type, TRACE_precision(), timestamp);
    stream << std::fixed << std::setprecision(TRACE_precision());
    stream << (int)this->event_type;
    stream << " " << type->id << " " << type->father->id << " " << source->id << " " << dest->id << " " << type->name;
    print_row();
  } else if (instr_fmt_type == instr_fmt_TI) {
    /* Nothing to do */
  } else {
    THROW_IMPOSSIBLE;
  }
}

DefineEntityValueEvent::DefineEntityValueEvent (val_t value)
{
  this->event_type                           = PAJE_DefineEntityValue;
  this->timestamp                            = 0;
  this->value = value;

  XBT_DEBUG("%s: event_type=%d", __FUNCTION__, (int)event_type);

  //print it
  print();
	delete this;
}


void DefineEntityValueEvent::print() {
  if (instr_fmt_type == instr_fmt_paje) {
    XBT_DEBUG("%s: event_type=%d, timestamp=%.*f", __FUNCTION__, (int)event_type, TRACE_precision(), timestamp);
    stream << std::fixed << std::setprecision(TRACE_precision());
    stream << (int)this->event_type;
    stream << " " << value->id << " " << value->father->id << " " << value->name;
    if (value->color)
      stream << " \"" << value->color << "\"";
    print_row();
  } else if (instr_fmt_type == instr_fmt_TI) {
    /* Nothing to do */
  } else {
    THROW_IMPOSSIBLE;
  }
}

CreateContainerEvent::CreateContainerEvent (container_t container)
{
  this->event_type                             = PAJE_CreateContainer;
  this->timestamp                              = SIMIX_get_clock();
  this->container = container;

  XBT_DEBUG("%s: event_type=%d, timestamp=%f", __FUNCTION__, (int)event_type, this->timestamp);

  print();
	delete this;
}

void CreateContainerEvent::print() {
  if (instr_fmt_type == instr_fmt_paje) {
    XBT_DEBUG("%s: event_type=%d, timestamp=%.*f", __FUNCTION__, (int)event_type, TRACE_precision(), timestamp);
    stream << std::fixed << std::setprecision(TRACE_precision());
    stream << (int)this->event_type;
    print_timestamp(this);
    stream << " " << container->id << " " << container->type->id << " " << container->father->id << " \""
           << container->name << "\"";

    print_row();
  } else if (instr_fmt_type == instr_fmt_TI) {
    // if we are in the mode with only one file
    static FILE* ti_unique_file = nullptr;

    if (tracing_files == nullptr) {
      tracing_files = xbt_dict_new_homogeneous(nullptr);
      // generate unique run id with time
      prefix = xbt_os_time();
    }

    if (not xbt_cfg_get_boolean("tracing/smpi/format/ti-one-file") || ti_unique_file == nullptr) {
      char* folder_name = bprintf("%s_files", TRACE_get_filename());
      char* filename    = bprintf("%s/%f_%s.txt", folder_name, prefix, container->name);
#ifdef WIN32
      _mkdir(folder_name);
#else
      mkdir(folder_name, S_IRWXU | S_IRWXG | S_IRWXO);
#endif
      ti_unique_file = fopen(filename, "w");
      xbt_assert(ti_unique_file, "Tracefile %s could not be opened for writing: %s", filename, strerror(errno));
      fprintf(tracing_file, "%s\n", filename);

      xbt_free(folder_name);
      xbt_free(filename);
    }

    xbt_dict_set(tracing_files, container->name, (void*)ti_unique_file, nullptr);
  } else {
    THROW_IMPOSSIBLE;
  }
}

DestroyContainerEvent::DestroyContainerEvent (container_t container)
{
  this->event_type                              = PAJE_DestroyContainer;
  this->timestamp                               = SIMIX_get_clock();
  this->container = container;

  XBT_DEBUG("%s: event_type=%d, timestamp=%f", __FUNCTION__, (int)event_type, this->timestamp);

  print();
	delete this;
}

void DestroyContainerEvent::print() {
  if (instr_fmt_type == instr_fmt_paje) {
    XBT_DEBUG("%s: event_type=%d, timestamp=%.*f", __FUNCTION__, (int)event_type, TRACE_precision(), timestamp);
    stream << std::fixed << std::setprecision(TRACE_precision());
    stream << (int)this->event_type;
    print_timestamp(this);
    stream << " " << container->type->id << " " << container->id;

    print_row();
  } else if (instr_fmt_type == instr_fmt_TI) {
    if (not xbt_cfg_get_boolean("tracing/smpi/format/ti-one-file") || xbt_dict_length(tracing_files) == 1) {
      FILE* f = (FILE*)xbt_dict_get_or_null(tracing_files, container->name);
      fclose(f);
    }
    xbt_dict_remove(tracing_files, container->name);
        } else {
          THROW_IMPOSSIBLE;
        }
}

SetVariableEvent::SetVariableEvent (double timestamp, container_t container, type_t type, double value)
{
  this->event_type                         = PAJE_SetVariable;
  this->timestamp                          = timestamp;
  this->type      = type;
  this->container = container;
  this->value     = value;

  XBT_DEBUG("%s: event_type=%d, timestamp=%f", __FUNCTION__, (int)event_type, this->timestamp);

  insert_into_buffer (this);
}

void SetVariableEvent::print() {
  if (instr_fmt_type == instr_fmt_paje) {
    XBT_DEBUG("%s: event_type=%d, timestamp=%.*f", __FUNCTION__, (int)event_type, TRACE_precision(), timestamp);
    stream << std::fixed << std::setprecision(TRACE_precision());
    stream << (int)this->event_type;
    print_timestamp(this);
    stream << " " << type->id << " " << container->id << " " << value;
    print_row();
  } else if (instr_fmt_type == instr_fmt_TI) {
    /* Nothing to do */
  } else {
    THROW_IMPOSSIBLE;
  }
}

AddVariableEvent::AddVariableEvent (double timestamp, container_t container, type_t type, double value)
{
  this->event_type                         = PAJE_AddVariable;
  this->timestamp                          = timestamp;
  this->type      = type;
  this->container = container;
  this->value     = value;

  XBT_DEBUG("%s: event_type=%d, timestamp=%f", __FUNCTION__, (int)event_type, this->timestamp);

  insert_into_buffer (this);
}

void AddVariableEvent::print() {
  if (instr_fmt_type == instr_fmt_paje) {
    XBT_DEBUG("%s: event_type=%d, timestamp=%.*f", __FUNCTION__, (int)event_type, TRACE_precision(), timestamp);
    stream << std::fixed << std::setprecision(TRACE_precision());
    stream << (int)this->event_type;
    print_timestamp(this);
    stream << " " << type->id << " " << container->id << " " << value;
    print_row();
  } else if (instr_fmt_type == instr_fmt_TI) {
    /* Nothing to do */
  } else {
    THROW_IMPOSSIBLE;
  }
}

SubVariableEvent::SubVariableEvent (double timestamp, container_t container, type_t type, double value)
{
  this->event_type                         = PAJE_SubVariable;
  this->timestamp                          = timestamp;
  this->type      = type;
  this->container = container;
  this->value     = value;

  XBT_DEBUG("%s: event_type=%d, timestamp=%f", __FUNCTION__, (int)event_type, this->timestamp);

  insert_into_buffer (this);
}

void SubVariableEvent::print() {
  if (instr_fmt_type == instr_fmt_paje) {
    XBT_DEBUG("%s: event_type=%d, timestamp=%.*f", __FUNCTION__, (int)event_type, TRACE_precision(), timestamp);
    stream << std::fixed << std::setprecision(TRACE_precision());
    stream << (int)this->event_type;
    print_timestamp(this);
    stream << " " << type->id << " " << container->id << " " << value;
    print_row();
  } else if (instr_fmt_type == instr_fmt_TI) {
    /* Nothing to do */
  } else {
    THROW_IMPOSSIBLE;
  }
}

SetStateEvent::SetStateEvent (double timestamp, container_t container, type_t type, val_t value)
{
  this->event_type                      = PAJE_SetState;
  this->timestamp                       = timestamp;
  this->type      = type;
  this->container = container;
  this->value     = value;

#if HAVE_SMPI
  if (xbt_cfg_get_boolean("smpi/trace-call-location")) {
    smpi_trace_call_location_t* loc = smpi_trace_get_call_location();
    filename   = loc->filename;
    linenumber = loc->linenumber;
  }
#endif

  XBT_DEBUG("%s: event_type=%d, timestamp=%f", __FUNCTION__, (int)event_type, this->timestamp);

  insert_into_buffer (this);
}

void SetStateEvent::print() {
  if (instr_fmt_type == instr_fmt_paje) {
    XBT_DEBUG("%s: event_type=%d, timestamp=%.*f", __FUNCTION__, (int)event_type, TRACE_precision(), timestamp);
    stream << std::fixed << std::setprecision(TRACE_precision());
    stream << (int)this->event_type;
    print_timestamp(this);
    stream << " " << type->id << " " << container->id;
    stream << " " << value->id;
#if HAVE_SMPI
    if (xbt_cfg_get_boolean("smpi/trace-call-location")) {
      stream << " \"" << filename << "\" " << linenumber;
    }
#endif
    print_row();
  } else if (instr_fmt_type == instr_fmt_TI) {
    /* Nothing to do */
  } else {
    THROW_IMPOSSIBLE;
  }
}

PushStateEvent::PushStateEvent (double timestamp, container_t container, type_t type, val_t value, void* extra)
{
  this->event_type                  = PAJE_PushState;
  this->timestamp                   = timestamp;
  this->type = type;
  this->container = container;
  this->value     = value;
  this->extra_     = extra;

#if HAVE_SMPI
  if (xbt_cfg_get_boolean("smpi/trace-call-location")) {
    smpi_trace_call_location_t* loc = smpi_trace_get_call_location();
    filename   = loc->filename;
    linenumber = loc->linenumber;
  }
#endif

  XBT_DEBUG("%s: event_type=%d, timestamp=%f", __FUNCTION__, (int)event_type, this->timestamp);

  insert_into_buffer (this);
}

PushStateEvent::PushStateEvent (double timestamp, container_t container, type_t type, val_t value)
 : PushStateEvent(timestamp, container, type, value, nullptr)
{}
void PushStateEvent::print() {
  if (instr_fmt_type == instr_fmt_paje) {
    XBT_DEBUG("%s: event_type=%d, timestamp=%.*f", __FUNCTION__, (int)event_type, TRACE_precision(), timestamp);
    stream << std::fixed << std::setprecision(TRACE_precision());
    stream << (int)this->event_type;
    print_timestamp(this);
    stream << " " << type->id << " " << container->id;
    stream << " " << value->id;

    if (TRACE_display_sizes()) {
      stream << " ";
      if (extra_ != nullptr) {
        stream << static_cast<instr_extra_data>(extra_)->send_size;
      } else {
        stream << 0;
      }
    }
#if HAVE_SMPI
    if (xbt_cfg_get_boolean("smpi/trace-call-location")) {
      stream << " \"" << filename << "\" " << linenumber;
    }
#endif
    print_row();

    if (extra_ != nullptr) {
      if (static_cast<instr_extra_data>(extra_)->sendcounts != nullptr)
        xbt_free(static_cast<instr_extra_data>(extra_)->sendcounts);
      if (static_cast<instr_extra_data>(extra_)->recvcounts != nullptr)
        xbt_free(static_cast<instr_extra_data>(extra_)->recvcounts);
      xbt_free(extra_);
    }
  } else if (instr_fmt_type == instr_fmt_TI) {
    if (extra_ == nullptr)
      return;
    instr_extra_data extra = (instr_extra_data)extra_;

    char* process_id = nullptr;
    // FIXME: dirty extract "rank-" from the name, as we want the bare process id here
    if (strstr(container->name, "rank-") == nullptr)
      process_id = xbt_strdup(container->name);
    else
      process_id = xbt_strdup(container->name + 5);

    FILE* trace_file = (FILE*)xbt_dict_get(tracing_files, container->name);

    switch (extra->type) {
      case TRACING_INIT:
        fprintf(trace_file, "%s init\n", process_id);
        break;
      case TRACING_FINALIZE:
        fprintf(trace_file, "%s finalize\n", process_id);
        break;
      case TRACING_SEND:
        fprintf(trace_file, "%s send %d %d %s\n", process_id, extra->dst, extra->send_size, extra->datatype1);
        break;
      case TRACING_ISEND:
        fprintf(trace_file, "%s Isend %d %d %s\n", process_id, extra->dst, extra->send_size, extra->datatype1);
        break;
      case TRACING_RECV:
        fprintf(trace_file, "%s recv %d %d %s\n", process_id, extra->src, extra->send_size, extra->datatype1);
        break;
      case TRACING_IRECV:
        fprintf(trace_file, "%s Irecv %d %d %s\n", process_id, extra->src, extra->send_size, extra->datatype1);
        break;
      case TRACING_TEST:
        fprintf(trace_file, "%s test\n", process_id);
        break;
      case TRACING_WAIT:
        fprintf(trace_file, "%s wait\n", process_id);
        break;
      case TRACING_WAITALL:
        fprintf(trace_file, "%s waitAll\n", process_id);
        break;
      case TRACING_BARRIER:
        fprintf(trace_file, "%s barrier\n", process_id);
        break;
      case TRACING_BCAST: // rank bcast size (root) (datatype)
        fprintf(trace_file, "%s bcast %d ", process_id, extra->send_size);
        if (extra->root != 0 || (extra->datatype1 && strcmp(extra->datatype1, "")))
          fprintf(trace_file, "%d %s", extra->root, extra->datatype1);
        fprintf(trace_file, "\n");
        break;
      case TRACING_REDUCE: // rank reduce comm_size comp_size (root) (datatype)
        fprintf(trace_file, "%s reduce %d %f ", process_id, extra->send_size, extra->comp_size);
        if (extra->root != 0 || (extra->datatype1 && strcmp(extra->datatype1, "")))
          fprintf(trace_file, "%d %s", extra->root, extra->datatype1);
        fprintf(trace_file, "\n");
        break;
      case TRACING_ALLREDUCE: // rank allreduce comm_size comp_size (datatype)
        fprintf(trace_file, "%s allReduce %d %f %s\n", process_id, extra->send_size, extra->comp_size,
                extra->datatype1);
        break;
      case TRACING_ALLTOALL: // rank alltoall send_size recv_size (sendtype) (recvtype)
        fprintf(trace_file, "%s allToAll %d %d %s %s\n", process_id, extra->send_size, extra->recv_size,
                extra->datatype1, extra->datatype2);
        break;
      case TRACING_ALLTOALLV: // rank alltoallv send_size [sendcounts] recv_size [recvcounts] (sendtype) (recvtype)
        fprintf(trace_file, "%s allToAllV %d ", process_id, extra->send_size);
        for (int i = 0; i < extra->num_processes; i++)
          fprintf(trace_file, "%d ", extra->sendcounts[i]);
        fprintf(trace_file, "%d ", extra->recv_size);
        for (int i = 0; i < extra->num_processes; i++)
          fprintf(trace_file, "%d ", extra->recvcounts[i]);
        fprintf(trace_file, "%s %s \n", extra->datatype1, extra->datatype2);
        break;
      case TRACING_GATHER: // rank gather send_size recv_size root (sendtype) (recvtype)
        fprintf(trace_file, "%s gather %d %d %d %s %s\n", process_id, extra->send_size, extra->recv_size, extra->root,
                extra->datatype1, extra->datatype2);
        break;
      case TRACING_ALLGATHERV: // rank allgatherv send_size [recvcounts] (sendtype) (recvtype)
        fprintf(trace_file, "%s allGatherV %d ", process_id, extra->send_size);
        for (int i = 0; i < extra->num_processes; i++)
          fprintf(trace_file, "%d ", extra->recvcounts[i]);
        fprintf(trace_file, "%s %s \n", extra->datatype1, extra->datatype2);
        break;
      case TRACING_REDUCE_SCATTER: // rank reducescatter [recvcounts] comp_size (sendtype)
        fprintf(trace_file, "%s reduceScatter ", process_id);
        for (int i = 0; i < extra->num_processes; i++)
          fprintf(trace_file, "%d ", extra->recvcounts[i]);
        fprintf(trace_file, "%f %s\n", extra->comp_size, extra->datatype1);
        break;
      case TRACING_COMPUTING:
        fprintf(trace_file, "%s compute %f\n", process_id, extra->comp_size);
        break;
      case TRACING_SLEEPING:
        fprintf(trace_file, "%s sleep %f\n", process_id, extra->sleep_duration);
        break;
      case TRACING_GATHERV: // rank gatherv send_size [recvcounts] root (sendtype) (recvtype)
        fprintf(trace_file, "%s gatherV %d ", process_id, extra->send_size);
        for (int i = 0; i < extra->num_processes; i++)
          fprintf(trace_file, "%d ", extra->recvcounts[i]);
        fprintf(trace_file, "%d %s %s\n", extra->root, extra->datatype1, extra->datatype2);
        break;
      case TRACING_WAITANY:
      case TRACING_SENDRECV:
      case TRACING_SCATTER:
      case TRACING_SCATTERV:
      case TRACING_ALLGATHER:
      case TRACING_SCAN:
      case TRACING_EXSCAN:
      case TRACING_COMM_SIZE:
      case TRACING_COMM_SPLIT:
      case TRACING_COMM_DUP:
      case TRACING_SSEND:
      case TRACING_ISSEND:
      default:
        XBT_WARN("Call from %s impossible to translate into replay command : Not implemented (yet)", value->name);
        break;
    }

    if (extra->recvcounts != nullptr)
      xbt_free(extra->recvcounts);
    if (extra->sendcounts != nullptr)
      xbt_free(extra->sendcounts);
    xbt_free(process_id);
    xbt_free(extra);

  } else {
    THROW_IMPOSSIBLE;
  }
}


PopStateEvent::PopStateEvent (double timestamp, container_t container, type_t type)
{
  this->event_type                      = PAJE_PopState;
  this->timestamp                       = timestamp;
  this->type      = type;
  this->container = container;

  XBT_DEBUG("%s: event_type=%d, timestamp=%f", __FUNCTION__, (int)event_type, this->timestamp);

  insert_into_buffer (this);
}

void PopStateEvent::print() {
  if (instr_fmt_type == instr_fmt_paje) {
    XBT_DEBUG("%s: event_type=%d, timestamp=%.*f", __FUNCTION__, (int)event_type, TRACE_precision(), timestamp);
    stream << std::fixed << std::setprecision(TRACE_precision());
    stream << (int)this->event_type;
    print_timestamp(this);
    stream << " " << type->id << " " << container->id;
    print_row();
  } else if (instr_fmt_type == instr_fmt_TI) {
    /* Nothing to do */
  } else {
    THROW_IMPOSSIBLE;
  }
}

ResetStateEvent::ResetStateEvent (double timestamp, container_t container, type_t type)
{
  this->event_type                        = PAJE_ResetState;
  this->timestamp                         = timestamp;
  this->type      = type;
  this->container = container;

  XBT_DEBUG("%s: event_type=%d, timestamp=%f", __FUNCTION__, (int)event_type, this->timestamp);

  insert_into_buffer (this);
	delete [] this;
}

void ResetStateEvent::print() {
  if (instr_fmt_type == instr_fmt_paje) {
    XBT_DEBUG("%s: event_type=%d, timestamp=%.*f", __FUNCTION__, (int)event_type, TRACE_precision(), timestamp);
    stream << std::fixed << std::setprecision(TRACE_precision());
    stream << (int)this->event_type;
    print_timestamp(this);
    stream << " " << type->id << " " << container->id;
    print_row();
  } else if (instr_fmt_type == instr_fmt_TI) {
    /* Nothing to do */
  } else {
    THROW_IMPOSSIBLE;
  }
}

StartLinkEvent::StartLinkEvent (double timestamp, container_t container,
    type_t type, container_t sourceContainer, const char *value, const char *key)
  : StartLinkEvent(timestamp, container, type, sourceContainer, value, key, -1)
{}

StartLinkEvent::StartLinkEvent (double timestamp, container_t container, type_t type, container_t sourceContainer,
                                const char *value, const char *key, int size)
{
  event_type                             = PAJE_StartLink;
  this->timestamp       = timestamp;
  this->type            = type;
  this->container       = container;
  this->sourceContainer = sourceContainer;
  this->value           = xbt_strdup(value);
  this->key             = xbt_strdup(key);
  this->size            = size;

  XBT_DEBUG("%s: event_type=%d, timestamp=%f, value:%s", __FUNCTION__,
      (int)event_type, this->timestamp, this->value);

  insert_into_buffer (this);
}

void StartLinkEvent::print() {
  if (instr_fmt_type == instr_fmt_paje) {
    XBT_DEBUG("%s: event_type=%d, timestamp=%.*f", __FUNCTION__, (int)event_type, TRACE_precision(), timestamp);
    stream << std::fixed << std::setprecision(TRACE_precision());
    stream << (int)this->event_type;
    print_timestamp(this);
    stream << " " << type->id << " " << container->id << " " << value;
    stream << " " << sourceContainer->id << " " << key;

    if (TRACE_display_sizes()) {
      stream << " " << size;
    }
    print_row();
  } else if (instr_fmt_type == instr_fmt_TI) {
    /* Nothing to do */
  } else {
    THROW_IMPOSSIBLE;
  }
}

EndLinkEvent::EndLinkEvent (double timestamp, container_t container, type_t type, container_t destContainer,
                      const char *value, const char *key)
{
  this->event_type                         = PAJE_EndLink;
  this->timestamp                          = timestamp;
  this->type          = type;
  this->container     = container;
  this->destContainer = destContainer;
  this->value         = xbt_strdup(value);
  this->key           = xbt_strdup(key);

  XBT_DEBUG("%s: event_type=%d, timestamp=%f", __FUNCTION__, (int)event_type, this->timestamp);

  insert_into_buffer (this);
}


void EndLinkEvent::print() {
  if (instr_fmt_type == instr_fmt_paje) {
    XBT_DEBUG("%s: event_type=%d, timestamp=%.*f", __FUNCTION__, (int)event_type, TRACE_precision(), timestamp);
    stream << std::fixed << std::setprecision(TRACE_precision());
    stream << (int)this->event_type;
    print_timestamp(this);
    stream << " " << type->id << " " << container->id << " " << value;
    stream << " " << destContainer->id << " " << key;
    print_row();
  } else if (instr_fmt_type == instr_fmt_TI) {
    /* Nothing to do */
  } else {
    THROW_IMPOSSIBLE;
  }
}

NewEvent::NewEvent (double timestamp, container_t container, type_t type, val_t value)
{
  this->event_type                      = PAJE_NewEvent;
  this->timestamp                       = timestamp;
  this->type      = type;
  this->container = container;
  this->value     = value;

  XBT_DEBUG("%s: event_type=%d, timestamp=%f", __FUNCTION__, (int)event_type, this->timestamp);

  insert_into_buffer (this);
}

void NewEvent::print () {
  if (instr_fmt_type == instr_fmt_paje) {
    XBT_DEBUG("%s: event_type=%d, timestamp=%.*f", __FUNCTION__, (int)event_type, TRACE_precision(), timestamp);
    stream << std::fixed << std::setprecision(TRACE_precision());
    stream << (int)this->event_type;
    print_timestamp(this);
    stream << " " << type->id << " " << container->id << " " << value->id;
    print_row();
  } else if (instr_fmt_type == instr_fmt_TI) {
    /* Nothing to do */
  } else {
    THROW_IMPOSSIBLE;
  }
}


void TRACE_TI_start()
{
  char *filename = TRACE_get_filename();
  tracing_file = fopen(filename, "w");
  if (tracing_file == nullptr)
    THROWF(system_error, 1, "Tracefile %s could not be opened for writing.", filename);

  XBT_DEBUG("Filename %s is open for writing", filename);

  /* output one line comment */
  dump_comment(TRACE_get_comment());

  /* output comment file */
  dump_comment_file(TRACE_get_comment_file());
}

void TRACE_TI_end()
{
  xbt_dict_free(&tracing_files);
  fclose(tracing_file);
  char *filename = TRACE_get_filename();
  XBT_DEBUG("Filename %s is closed", filename);
}
<|MERGE_RESOLUTION|>--- conflicted
+++ resolved
@@ -231,7 +231,6 @@
 }
 
 void DefineContainerEvent::print() {
-<<<<<<< HEAD
 	if (instr_fmt_type == instr_fmt_paje) {
 		XBT_DEBUG("%s: event_type=%d, timestamp=%.*f", __FUNCTION__, (int)event_type, TRACE_precision(), timestamp);
 		stream << std::fixed << std::setprecision(TRACE_precision());
@@ -245,19 +244,6 @@
 	} else {
 		THROW_IMPOSSIBLE;
 	}
-=======
-  if (instr_fmt_type == instr_fmt_paje) {
-    XBT_DEBUG("%s: event_type=%d, timestamp=%.*f", __FUNCTION__, (int)event_type, TRACE_precision(), timestamp);
-    stream << std::fixed << std::setprecision(TRACE_precision());
-    stream << (int)this->event_type;
-    stream << " " << type->id << " " << type->father->id << " " << type->name;
-    print_row();
-  } else if (instr_fmt_type == instr_fmt_TI) {
-    /* Nothing to do */
-  } else {
-    THROW_IMPOSSIBLE;
-  }
->>>>>>> 3d0de692
 }
 
 
