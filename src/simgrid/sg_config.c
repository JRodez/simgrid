--- conflicted
+++ resolved
@@ -589,11 +589,7 @@
     xbt_cfg_register(&_sg_cfg_set, "model-check/checkpoint",
                      "Specify the amount of steps between checkpoints during stateful model-checking (default: 0 => stateless verification). "
                      "If value=1, one checkpoint is saved for each step => faster verification, but huge memory consumption; higher values are good compromises between speed and memory consumption.",
-<<<<<<< HEAD
                      xbt_cfgelm_int, 1, 1, _mc_cfg_cb_checkpoint, NULL);
-=======
-                     xbt_cfgelm_int, 0, 1, _mc_cfg_cb_checkpoint, NULL);
->>>>>>> 0b832056
     xbt_cfg_setdefault_int(_sg_cfg_set, "model-check/checkpoint", 0);
 
     /* do liveness model-checking */
@@ -605,13 +601,13 @@
     /* do communications determinism model-checking */
     xbt_cfg_register(&_sg_cfg_set, "model-check/communications_determinism",
                      "Enable/disable the detection of determinism in the communications schemes",
-                     xbt_cfgelm_boolean, 0, 1, _mc_cfg_cb_comms_determinism, NULL);
+                     xbt_cfgelm_boolean, 1, 1, _mc_cfg_cb_comms_determinism, NULL);
     xbt_cfg_setdefault_boolean(_sg_cfg_set, "model-check/communications_determinism", "no");
 
     /* do send determinism model-checking */
     xbt_cfg_register(&_sg_cfg_set, "model-check/send_determinism",
                      "Enable/disable the detection of send-determinism in the communications schemes",
-                     xbt_cfgelm_boolean, 0, 1, _mc_cfg_cb_send_determinism, NULL);
+                     xbt_cfgelm_boolean, 1, 1, _mc_cfg_cb_send_determinism, NULL);
     xbt_cfg_setdefault_boolean(_sg_cfg_set, "model-check/send_determinism", "no");
 
     /* Specify the kind of model-checking reduction */
@@ -629,7 +625,7 @@
     /* Enable/disable global hash computation with model-checking */
     xbt_cfg_register(&_sg_cfg_set, "model-check/hash",
                      "Enable/Disable state hash for state comparison",
-                     xbt_cfgelm_boolean, 0, 1, _mc_cfg_cb_hash, NULL);
+                     xbt_cfgelm_boolean, 1, 1, _mc_cfg_cb_hash, NULL);
     xbt_cfg_setdefault_boolean(_sg_cfg_set, "model-check/hash", "no");
 
     /* Set max depth exploration */
