/* Copyright (c) 2002-2023. The SimGrid Team. All rights reserved.          */

/* This program is free software; you can redistribute it and/or modify it
 * under the terms of the license (GNU LGPL) which comes with this package. */

/* SimGrid's pthread interposer. Actual implementation of the symbols (see the comment in sthread.h) */

#include "simgrid/s4u/Barrier.hpp"
#include "simgrid/s4u/ConditionVariable.hpp"
#include "smpi/smpi.h"
#include "xbt/asserts.h"
#include "xbt/ex.h"
#include "xbt/log.h"
#include "xbt/string.hpp"
#include <simgrid/actor.h>
#include <simgrid/s4u/Actor.hpp>
#include <simgrid/s4u/Engine.hpp>
#include <simgrid/s4u/Mutex.hpp>
#include <simgrid/s4u/NetZone.hpp>
#include <simgrid/s4u/Semaphore.hpp>
#include <xbt/base.h>
#include <xbt/sysdep.h>

#include "src/internal_config.h"
#include "src/sthread/sthread.h"

#include <cmath>
#include <dlfcn.h>
#include <pthread.h>
#include <semaphore.h>
#include <sstream>
#include <stdio.h>
#include <stdlib.h>
#include <string_view>
#include <thread>

XBT_LOG_NEW_DEFAULT_CATEGORY(sthread, "pthread intercepter");
namespace sg4 = simgrid::s4u;

static sg4::Host* lilibeth = nullptr;

int sthread_main(int argc, char** argv, char** envp, int (*raw_main)(int, char**, char**))
{
  /* Do not intercept the main when run from SMPI: it will initialize the simulation properly */
  for (int i = 0; envp[i] != nullptr; i++)
    if (std::string_view(envp[i]).rfind("SMPI_GLOBAL_SIZE", 0) == 0) {
      printf("sthread refuses to intercept the SMPI application %s directly, as its interception is done otherwise.\n",
             argv[0]);
      return raw_main(argc, argv, envp);
    }

<<<<<<< HEAD
  /* Do not intercept valgrind step 1 */
  if (not strcmp(argv[0], "/usr/bin/valgrind.bin") || not strcmp(argv[0], "/bin/sh") ||
      not strcmp(argv[0], "/bin/bash") || not strcmp(argv[0], "gdb")) {
    printf("sthread refuses to intercept the execution of %s. Running the application unmodified.\n", argv[0]);
    fflush(stdout);
    return raw_main(argc, argv, envp);
=======
  /* Do not intercept system binaries such as valgrind step 1 */
  std::vector<std::string> binaries = {"/usr/bin/valgrind.bin", "/bin/sh", "/bin/bash", "gdb", "addr2line"};
  for (int i = 0; envp[i] != nullptr; i++) {
    auto view = std::string_view(envp[i]);
    /* If you want to ignore more than one binary, export STHREAD_IGNORE_BINARY1=toto STHREAD_IGNORE_BINARY2=tutu */
    /* Note that this cannot be configured with --cfg because we are before the main() */
    if (view.rfind("STHREAD_IGNORE_BINARY", 0) == 0) {
      view.remove_prefix(std::min(view.rfind("=") + 1, view.size()));
      binaries.push_back(std::string(view));
    }
  }
  auto binary_view = std::string_view(argv[0]);
  for (auto binary : binaries) {
    if (binary_view.rfind(binary) != std::string_view::npos) {
      printf("sthread refuses to intercept the execution of %s. Running the application unmodified.\n", argv[0]);
      fflush(stdout);
      return raw_main(argc, argv, envp);
    }
>>>>>>> 19d3bf60
  }

  /* If not in SMPI, the old main becomes an actor in a newly created simulation */
  printf("sthread is intercepting the execution of %s. If it's not what you want, export STHREAD_IGNORE_BINARY=%s\n",
         argv[0], argv[0]);
  fflush(stdout);

  sg4::Engine e(&argc, argv);
  auto* zone = sg4::create_full_zone("world");
  lilibeth   = zone->create_host("Lilibeth", 1e15);
  zone->seal();

  /* Launch the user's main() on an actor */
  sthread_enable();
  sg4::ActorPtr main_actor = sg4::Actor::create("main thread", lilibeth, raw_main, argc, argv, envp);

  sg4::Engine::get_instance()->run();
  sthread_disable();
  XBT_INFO("All threads exited. Terminating the simulation.");

  return 0;
}

struct sthread_mutex {
  s4u_Mutex* mutex;
};

int sthread_create(unsigned long int* thread, const void* /*pthread_attr_t* attr*/, void* (*start_routine)(void*),
                   void* arg)
{
  static int TID = 0;
  TID++;
  XBT_VERB("Create thread %d", TID);
  std::string name = std::string("thread ") + std::to_string(TID);
#if HAVE_SMPI
  if (SMPI_is_inited()) {
    int rank = 0;
    MPI_Comm_rank(MPI_COMM_WORLD, &rank);
    name = simgrid::xbt::string_printf("%d:%d", rank, TID);
  }
#endif
  sg4::ActorPtr actor = sg4::Actor::create(
      name, lilibeth,
      [](auto* user_function, auto* param) {
#if HAVE_SMPI
        if (SMPI_is_inited())
          SMPI_thread_create();
#endif
        sthread_enable();
        user_function(param);
        sthread_disable();
      },
      start_routine, arg);

  intrusive_ptr_add_ref(actor.get());
  *thread = reinterpret_cast<unsigned long>(actor.get());
  return 0;
}
int sthread_join(sthread_t thread, void** /*retval*/)
{
  sg4::ActorPtr actor(reinterpret_cast<sg4::Actor*>(thread));
  actor->join();
  intrusive_ptr_release(actor.get());

  return 0;
}

int sthread_mutexattr_init(sthread_mutexattr_t* attr)
{
  memset(attr, 0, sizeof(*attr));
  return 0;
}
int sthread_mutexattr_settype(sthread_mutexattr_t* attr, int type)
{
  switch (type) {
    case PTHREAD_MUTEX_NORMAL:
      xbt_assert(not attr->recursive, "S4U does not allow to remove the recursivness of a mutex.");
      attr->recursive = 0;
      break;
    case PTHREAD_MUTEX_RECURSIVE:
      attr->recursive = 1;
      attr->errorcheck = 0; // reset
      break;
    case PTHREAD_MUTEX_ERRORCHECK:
      attr->errorcheck = 1;
      THROW_UNIMPLEMENTED;
      break;
    default:
      THROW_IMPOSSIBLE;
  }
  return 0;
}
int sthread_mutexattr_gettype(const sthread_mutexattr_t* attr, int* type)
{
  if (attr->recursive)
    *type = PTHREAD_MUTEX_RECURSIVE;
  else if (attr->errorcheck)
    *type = PTHREAD_MUTEX_ERRORCHECK;
  else
    *type = PTHREAD_MUTEX_NORMAL;
  return 0;
}
int sthread_mutexattr_getrobust(const sthread_mutexattr_t* attr, int* robustness)
{
  *robustness = attr->robust;
  return 0;
}
int sthread_mutexattr_setrobust(sthread_mutexattr_t* attr, int robustness)
{
  attr->robust = robustness;
  if (robustness)
    THROW_UNIMPLEMENTED;
  return 0;
}

int sthread_mutex_init(sthread_mutex_t* mutex, const sthread_mutexattr_t* attr)
{
  auto m = sg4::Mutex::create(attr != nullptr && attr->recursive);
  intrusive_ptr_add_ref(m.get());

  mutex->mutex = m.get();
  return 0;
}

int sthread_mutex_lock(sthread_mutex_t* mutex)
{
  /* At least in glibc, PTHREAD_STATIC_INITIALIZER sets every fields to 0 */
  if (mutex->mutex == nullptr)
    sthread_mutex_init(mutex, nullptr);

  XBT_DEBUG("%s(%p)", __func__, mutex);
  static_cast<sg4::Mutex*>(mutex->mutex)->lock();
  return 0;
}

int sthread_mutex_trylock(sthread_mutex_t* mutex)
{
  /* At least in glibc, PTHREAD_STATIC_INITIALIZER sets every fields to 0 */
  if (mutex->mutex == nullptr)
    sthread_mutex_init(mutex, nullptr);

  XBT_DEBUG("%s(%p)", __func__, mutex);
  if (static_cast<sg4::Mutex*>(mutex->mutex)->try_lock())
    return 0;
  return EBUSY;
}

int sthread_mutex_unlock(sthread_mutex_t* mutex)
{
  /* At least in glibc, PTHREAD_STATIC_INITIALIZER sets every fields to 0 */
  if (mutex->mutex == nullptr)
    sthread_mutex_init(mutex, nullptr);

  XBT_DEBUG("%s(%p)", __func__, mutex);
  static_cast<sg4::Mutex*>(mutex->mutex)->unlock();
  return 0;
}
int sthread_mutex_destroy(sthread_mutex_t* mutex)
{
  /* At least in glibc, PTHREAD_STATIC_INITIALIZER sets every fields to 0 */
  if (mutex->mutex == nullptr)
    sthread_mutex_init(mutex, nullptr);

  XBT_DEBUG("%s(%p)", __func__, mutex);
  intrusive_ptr_release(static_cast<sg4::Mutex*>(mutex->mutex));
  return 0;
}

int sthread_barrier_init(sthread_barrier_t* barrier, const sthread_barrierattr_t* attr, unsigned count)
{
  auto b = sg4::Barrier::create(count);
  intrusive_ptr_add_ref(b.get());

  barrier->barrier = b.get();
  return 0;
}
int sthread_barrier_wait(sthread_barrier_t* barrier)
{
  XBT_DEBUG("%s(%p)", __func__, barrier);
  static_cast<sg4::Barrier*>(barrier->barrier)->wait();
  return 0;
}
int sthread_barrier_destroy(sthread_barrier_t* barrier)
{
  XBT_DEBUG("%s(%p)", __func__, barrier);
  intrusive_ptr_release(static_cast<sg4::Barrier*>(barrier->barrier));
  return 0;
}

int sthread_cond_init(sthread_cond_t* cond, sthread_condattr_t* attr)
{
  auto cv = sg4::ConditionVariable::create();
  intrusive_ptr_add_ref(cv.get());

  cond->cond  = cv.get();
  cond->mutex = nullptr;
  return 0;
}
int sthread_cond_signal(sthread_cond_t* cond)
{
  XBT_DEBUG("%s(%p)", __func__, cond);

  if (cond->mutex == nullptr)
    XBT_WARN("No mutex was associated so far with condition variable %p. Safety checks skipped.", cond);
  else {
    auto* owner = static_cast<sg4::Mutex*>(cond->mutex)->get_owner();
    if (owner == nullptr)
      XBT_WARN("The mutex associated to condition %p is not currently owned by anyone when calling "
               "pthread_cond_signal(). The signal could get lost.",
               cond);
    else if (owner != simgrid::s4u::Actor::self())
      XBT_WARN("The mutex associated to condition %p is currently owned by %s, not by the thread currently calling "
               "calling pthread_cond_signal(). The signal could get lost.",
               cond, owner->get_cname());
  }

  static_cast<sg4::ConditionVariable*>(cond->cond)->notify_one();
  return 0;
}
int sthread_cond_broadcast(sthread_cond_t* cond)
{
  XBT_DEBUG("%s(%p)", __func__, cond);

  if (cond->mutex == nullptr)
    XBT_WARN("No mutex was associated so far with condition variable %p. Safety checks skipped.", cond);
  else {
    auto* owner = static_cast<sg4::Mutex*>(cond->mutex)->get_owner();
    if (owner == nullptr)
      XBT_WARN("The mutex associated to condition %p is not currently owned by anyone when calling "
               "pthread_cond_broadcast(). The signal could get lost.",
               cond);
    else if (owner != simgrid::s4u::Actor::self())
      XBT_WARN("The mutex associated to condition %p is currently owned by %s, not by the thread currently calling "
               "calling pthread_cond_broadcast(). The signal could get lost.",
               cond, owner->get_cname());
  }

  static_cast<sg4::ConditionVariable*>(cond->cond)->notify_all();
  return 0;
}
int sthread_cond_wait(sthread_cond_t* cond, sthread_mutex_t* mutex)
{
  XBT_DEBUG("%s(%p)", __func__, cond);

  if (cond->mutex == nullptr)
    cond->mutex = mutex->mutex;
  else if (cond->mutex != mutex->mutex)
    XBT_WARN("The condition %p is now waited with mutex %p while it was previoulsy waited with mutex %p. sthread may "
             "not work with such a dangerous code.",
             cond, cond->mutex, mutex->mutex);

  static_cast<sg4::ConditionVariable*>(cond->cond)->wait(static_cast<sg4::Mutex*>(mutex->mutex));
  return 0;
}
int sthread_cond_timedwait(sthread_cond_t* cond, sthread_mutex_t* mutex, const struct timespec* abs_timeout)
{
  XBT_DEBUG("%s(%p)", __func__, cond);

  if (cond->mutex == nullptr)
    cond->mutex = mutex->mutex;
  else if (cond->mutex != mutex->mutex)
    XBT_WARN("The condition %p is now waited with mutex %p while it was previoulsy waited with mutex %p. sthread may "
             "not work with such a dangerous code.",
             cond, cond->mutex, mutex->mutex);

  THROW_UNIMPLEMENTED;
}
int sthread_cond_destroy(sthread_cond_t* cond)
{
  XBT_DEBUG("%s(%p)", __func__, cond);
  intrusive_ptr_release(static_cast<sg4::ConditionVariable*>(cond->cond));
  return 0;
}

int sthread_sem_init(sthread_sem_t* sem, int /*pshared*/, unsigned int value)
{
  auto s = sg4::Semaphore::create(value);
  intrusive_ptr_add_ref(s.get());

  sem->sem = s.get();
  return 0;
}
int sthread_sem_destroy(sthread_sem_t* sem)
{
  intrusive_ptr_release(static_cast<sg4::Semaphore*>(sem->sem));
  return 0;
}
int sthread_sem_post(sthread_sem_t* sem)
{
  static_cast<sg4::Semaphore*>(sem->sem)->release();
  return 0;
}
int sthread_sem_wait(sthread_sem_t* sem)
{
  static_cast<sg4::Semaphore*>(sem->sem)->acquire();
  return 0;
}
int sthread_sem_trywait(sthread_sem_t* sem)
{
  auto* s = static_cast<sg4::Semaphore*>(sem->sem);
  if (s->would_block()) {
    errno = EAGAIN;
    return -1;
  }
  s->acquire();
  return 0;
}
int sthread_sem_timedwait(sthread_sem_t* sem, const struct timespec* abs_timeout)
{
  if (static_cast<sg4::Semaphore*>(sem->sem)->acquire_timeout(static_cast<double>(abs_timeout->tv_sec) +
                                                              static_cast<double>(abs_timeout->tv_nsec) / 1E9)) {
    errno = ETIMEDOUT;
    return -1;
  }
  return 0;
}

int sthread_gettimeofday(struct timeval* tv)
{
  if (tv) {
    double now   = simgrid::s4u::Engine::get_clock();
    double secs  = trunc(now);
    double usecs = (now - secs) * 1e6;
    tv->tv_sec   = static_cast<time_t>(secs);
    tv->tv_usec  = static_cast<decltype(tv->tv_usec)>(usecs); // suseconds_t
  }
  return 0;
}

unsigned int sthread_sleep(double seconds)
{
  XBT_DEBUG("sleep(%lf)", seconds);
  simgrid::s4u::this_actor::sleep_for(seconds);
  return 0;
}
int sthread_usleep(double seconds)
{
  XBT_DEBUG("sleep(%lf)", seconds);
  simgrid::s4u::this_actor::sleep_for(seconds);
  return 0;
}<|MERGE_RESOLUTION|>--- conflicted
+++ resolved
@@ -49,14 +49,6 @@
       return raw_main(argc, argv, envp);
     }
 
-<<<<<<< HEAD
-  /* Do not intercept valgrind step 1 */
-  if (not strcmp(argv[0], "/usr/bin/valgrind.bin") || not strcmp(argv[0], "/bin/sh") ||
-      not strcmp(argv[0], "/bin/bash") || not strcmp(argv[0], "gdb")) {
-    printf("sthread refuses to intercept the execution of %s. Running the application unmodified.\n", argv[0]);
-    fflush(stdout);
-    return raw_main(argc, argv, envp);
-=======
   /* Do not intercept system binaries such as valgrind step 1 */
   std::vector<std::string> binaries = {"/usr/bin/valgrind.bin", "/bin/sh", "/bin/bash", "gdb", "addr2line"};
   for (int i = 0; envp[i] != nullptr; i++) {
@@ -75,7 +67,6 @@
       fflush(stdout);
       return raw_main(argc, argv, envp);
     }
->>>>>>> 19d3bf60
   }
 
   /* If not in SMPI, the old main becomes an actor in a newly created simulation */
