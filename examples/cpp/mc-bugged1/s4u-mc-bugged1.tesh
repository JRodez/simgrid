#!/usr/bin/env tesh

! expect return 1
! timeout 20
$ $VALGRIND_NO_TRACE_CHILDREN ${bindir:=.}/../../../bin/simgrid-mc ${bindir:=.}/s4u-mc-bugged1 ${platfdir:=.}/model_checker_platform.xml "--log=root.fmt:[%10.6r]%e(%i:%a@%h)%e%m%n" --log=xbt_cfg.thresh:warning --cfg=contexts/stack-size:256
> [  0.000000] (0:maestro@) Start a DFS exploration. Reduction is: dpor.
> [  0.000000] (2:client@HostB) Sent!
> [  0.000000] (3:client@HostC) Sent!
> [  0.000000] (1:server@HostA) OK
> [  0.000000] (4:client@HostD) Sent!
> [  0.000000] (2:client@HostB) Sent!
> [  0.000000] (1:server@HostA) OK
> [  0.000000] (3:client@HostC) Sent!
> [  0.000000] (4:client@HostD) Sent!
> [  0.000000] (2:client@HostB) Sent!
<<<<<<< HEAD
> [  0.000000] (1:server@HostA) OK
> [  0.000000] (4:client@HostD) Sent!
> [  0.000000] (3:client@HostC) Sent!
> [  0.000000] (2:client@HostB) Sent!
=======
>>>>>>> bfb0ac02
> [  0.000000] (3:client@HostC) Sent!
> [  0.000000] (1:server@HostA) OK
> [  0.000000] (4:client@HostD) Sent!
> [  0.000000] (2:client@HostB) Sent!
<<<<<<< HEAD
> [  0.000000] (4:client@HostD) Sent!
> [  0.000000] (1:server@HostA) OK
> [  0.000000] (3:client@HostC) Sent!
> [  0.000000] (2:client@HostB) Sent!
> [  0.000000] (4:client@HostD) Sent!
> [  0.000000] (3:client@HostC) Sent!
> [  0.000000] (1:server@HostA) OK
> [  0.000000] (2:client@HostB) Sent!
> [  0.000000] (3:client@HostC) Sent!
=======
> [  0.000000] (3:client@HostC) Sent!
>>>>>>> bfb0ac02
> [  0.000000] (1:server@HostA) OK
> [  0.000000] (4:client@HostD) Sent!
> [  0.000000] (2:client@HostB) Sent!
> [  0.000000] (3:client@HostC) Sent!
> [  0.000000] (1:server@HostA) OK
> [  0.000000] (4:client@HostD) Sent!
<<<<<<< HEAD
> [  0.000000] (2:client@HostB) Sent!
> [  0.000000] (1:server@HostA) OK
> [  0.000000] (3:client@HostC) Sent!
> [  0.000000] (4:client@HostD) Sent!
> [  0.000000] (2:client@HostB) Sent!
> [  0.000000] (1:server@HostA) OK
> [  0.000000] (4:client@HostD) Sent!
> [  0.000000] (3:client@HostC) Sent!
=======
>>>>>>> bfb0ac02
> [  0.000000] (2:client@HostB) Sent!
> [  0.000000] (3:client@HostC) Sent!
> [  0.000000] (1:server@HostA) OK
> [  0.000000] (4:client@HostD) Sent!
<<<<<<< HEAD
> [  0.000000] (2:client@HostB) Sent!
> [  0.000000] (4:client@HostD) Sent!
> [  0.000000] (1:server@HostA) OK
> [  0.000000] (3:client@HostC) Sent!
> [  0.000000] (2:client@HostB) Sent!
> [  0.000000] (4:client@HostD) Sent!
> [  0.000000] (3:client@HostC) Sent!
> [  0.000000] (1:server@HostA) OK
> [  0.000000] (2:client@HostB) Sent!
> [  0.000000] (3:client@HostC) Sent!
> [  0.000000] (1:server@HostA) OK
> [  0.000000] (4:client@HostD) Sent!
=======
>>>>>>> bfb0ac02
> [  0.000000] (2:client@HostB) Sent!
> [  0.000000] (0:maestro@) **************************
> [  0.000000] (0:maestro@) *** PROPERTY NOT VALID ***
> [  0.000000] (0:maestro@) **************************
> [  0.000000] (0:maestro@) Counter-example execution trace:
> [  0.000000] (0:maestro@)   1: iRecv(mbox=0)
> [  0.000000] (0:maestro@)   2: iSend(mbox=0)
> [  0.000000] (0:maestro@)   1: WaitComm(from 2 to 1, mbox=0, no timeout)
> [  0.000000] (0:maestro@)   1: iRecv(mbox=0)
> [  0.000000] (0:maestro@)   2: WaitComm(from 2 to 1, mbox=0, no timeout)
> [  0.000000] (0:maestro@)   4: iSend(mbox=0)
> [  0.000000] (0:maestro@)   1: WaitComm(from 4 to 1, mbox=0, no timeout)
> [  0.000000] (0:maestro@)   1: iRecv(mbox=0)
> [  0.000000] (0:maestro@)   3: iSend(mbox=0)
> [  0.000000] (0:maestro@)   1: WaitComm(from 3 to 1, mbox=0, no timeout)
> [  0.000000] (0:maestro@) You can debug the problem (and see the whole details) by rerunning out of simgrid-mc with --cfg=model-check/replay:'1;2;1;1;2;4;1;1;3;1'
<<<<<<< HEAD
> [  0.000000] (0:maestro@) DFS exploration ended. 59 unique states visited; 14 backtracks (119 transition replays, 192 states visited overall)
=======
> [  0.000000] (0:maestro@) DFS exploration ended. 48 unique states visited; 6 backtracks (88 transition replays, 34 states visited overall)
>>>>>>> bfb0ac02
<|MERGE_RESOLUTION|>--- conflicted
+++ resolved
@@ -9,70 +9,21 @@
 > [  0.000000] (1:server@HostA) OK
 > [  0.000000] (4:client@HostD) Sent!
 > [  0.000000] (2:client@HostB) Sent!
-> [  0.000000] (1:server@HostA) OK
 > [  0.000000] (3:client@HostC) Sent!
-> [  0.000000] (4:client@HostD) Sent!
-> [  0.000000] (2:client@HostB) Sent!
-<<<<<<< HEAD
-> [  0.000000] (1:server@HostA) OK
-> [  0.000000] (4:client@HostD) Sent!
-> [  0.000000] (3:client@HostC) Sent!
-> [  0.000000] (2:client@HostB) Sent!
-=======
->>>>>>> bfb0ac02
-> [  0.000000] (3:client@HostC) Sent!
-> [  0.000000] (1:server@HostA) OK
-> [  0.000000] (4:client@HostD) Sent!
-> [  0.000000] (2:client@HostB) Sent!
-<<<<<<< HEAD
-> [  0.000000] (4:client@HostD) Sent!
-> [  0.000000] (1:server@HostA) OK
-> [  0.000000] (3:client@HostC) Sent!
-> [  0.000000] (2:client@HostB) Sent!
-> [  0.000000] (4:client@HostD) Sent!
-> [  0.000000] (3:client@HostC) Sent!
-> [  0.000000] (1:server@HostA) OK
-> [  0.000000] (2:client@HostB) Sent!
-> [  0.000000] (3:client@HostC) Sent!
-=======
-> [  0.000000] (3:client@HostC) Sent!
->>>>>>> bfb0ac02
 > [  0.000000] (1:server@HostA) OK
 > [  0.000000] (4:client@HostD) Sent!
 > [  0.000000] (2:client@HostB) Sent!
 > [  0.000000] (3:client@HostC) Sent!
 > [  0.000000] (1:server@HostA) OK
 > [  0.000000] (4:client@HostD) Sent!
-<<<<<<< HEAD
 > [  0.000000] (2:client@HostB) Sent!
 > [  0.000000] (1:server@HostA) OK
 > [  0.000000] (3:client@HostC) Sent!
 > [  0.000000] (4:client@HostD) Sent!
 > [  0.000000] (2:client@HostB) Sent!
-> [  0.000000] (1:server@HostA) OK
-> [  0.000000] (4:client@HostD) Sent!
-> [  0.000000] (3:client@HostC) Sent!
-=======
->>>>>>> bfb0ac02
-> [  0.000000] (2:client@HostB) Sent!
 > [  0.000000] (3:client@HostC) Sent!
 > [  0.000000] (1:server@HostA) OK
 > [  0.000000] (4:client@HostD) Sent!
-<<<<<<< HEAD
-> [  0.000000] (2:client@HostB) Sent!
-> [  0.000000] (4:client@HostD) Sent!
-> [  0.000000] (1:server@HostA) OK
-> [  0.000000] (3:client@HostC) Sent!
-> [  0.000000] (2:client@HostB) Sent!
-> [  0.000000] (4:client@HostD) Sent!
-> [  0.000000] (3:client@HostC) Sent!
-> [  0.000000] (1:server@HostA) OK
-> [  0.000000] (2:client@HostB) Sent!
-> [  0.000000] (3:client@HostC) Sent!
-> [  0.000000] (1:server@HostA) OK
-> [  0.000000] (4:client@HostD) Sent!
-=======
->>>>>>> bfb0ac02
 > [  0.000000] (2:client@HostB) Sent!
 > [  0.000000] (0:maestro@) **************************
 > [  0.000000] (0:maestro@) *** PROPERTY NOT VALID ***
@@ -89,8 +40,4 @@
 > [  0.000000] (0:maestro@)   3: iSend(mbox=0)
 > [  0.000000] (0:maestro@)   1: WaitComm(from 3 to 1, mbox=0, no timeout)
 > [  0.000000] (0:maestro@) You can debug the problem (and see the whole details) by rerunning out of simgrid-mc with --cfg=model-check/replay:'1;2;1;1;2;4;1;1;3;1'
-<<<<<<< HEAD
-> [  0.000000] (0:maestro@) DFS exploration ended. 59 unique states visited; 14 backtracks (119 transition replays, 192 states visited overall)
-=======
-> [  0.000000] (0:maestro@) DFS exploration ended. 48 unique states visited; 6 backtracks (88 transition replays, 34 states visited overall)
->>>>>>> bfb0ac02
+> [  0.000000] (0:maestro@) DFS exploration ended. 35 unique states visited; 5 backtracks (35 transition replays, 75 states visited overall)