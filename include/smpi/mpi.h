<<<<<<< HEAD
/* Copyright (c) 2010-2024. The SimGrid Team.
 * All rights reserved.                                                     */
=======
/* Copyright (c) 2010-2024. The SimGrid Team. All rights reserved.          */
>>>>>>> c4b5ed7a

/* This program is free software; you can redistribute it and/or modify it
 * under the terms of the license (GNU LGPL) which comes with this package. */

#ifndef MPI_H
#define MPI_H

#define SEED 221238

#include <smpi/smpi.h>
#include <xbt/sysdep.h>
#include <xbt/log.h>
#include <xbt/asserts.h>
#include <simgrid/modelchecker.h>

#include <sys/time.h> /* Load it before the define next line to not mess with the system headers */

#undef assert
#define assert(x) MC_assert(!!(x))

#ifdef TRACE_CALL_LOCATION /* Defined by smpicc on the command line */
#include <smpi/smpi_extended_traces.h>
#endif

#endif<|MERGE_RESOLUTION|>--- conflicted
+++ resolved
@@ -1,9 +1,4 @@
-<<<<<<< HEAD
-/* Copyright (c) 2010-2024. The SimGrid Team.
- * All rights reserved.                                                     */
-=======
 /* Copyright (c) 2010-2024. The SimGrid Team. All rights reserved.          */
->>>>>>> c4b5ed7a
 
 /* This program is free software; you can redistribute it and/or modify it
  * under the terms of the license (GNU LGPL) which comes with this package. */
