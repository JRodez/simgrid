--- conflicted
+++ resolved
@@ -301,8 +301,6 @@
 	 * @param value
 	 */
 	public final static native	void hostVariableSet (String host, String variable, double value);
-<<<<<<< HEAD
-=======
 
 	/**
 	 * Declare a new user variable associated to VMs. 
@@ -320,5 +318,4 @@
 	 * @param value
 	 */
 	public final static native	void vmVariableSet (String vm, String variable, double value);
->>>>>>> b981d712
 }